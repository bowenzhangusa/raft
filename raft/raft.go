--- conflicted
+++ resolved
@@ -213,10 +213,6 @@
 // example RequestVote RPC handler.
 //
 func (rf *Raft) RequestVote(args *RequestVoteArgs, reply *RequestVoteReply) {
-<<<<<<< HEAD
-	oldTerm := rf.currentTerm
-=======
->>>>>>> b336fc82
 	rf.becomeFollowerIfTermIsOlder(args.Term, fmt.Sprintf("RequestVote request from %d", args.CandidateId))
 	rf.mu.Lock()
 	defer rf.mu.Unlock()
@@ -225,26 +221,11 @@
 	reply.VoteGranted = false
 
 	if rf.votedFor == -1 { // first check to grant vote is that raft has yet to vote in the term
-<<<<<<< HEAD
-		if oldTerm < args.Term { // If a new term starts, grant the vote
-			if rf.status != STATUS_FOLLOWER {
-				rf.becomeFollower(
-					args.Term,
-					fmt.Sprintf("Got RequestVote with higher term %d", args.Term),
-					true,
-				)
-			} else {
-				rf.currentTerm = args.Term
-			}
-
-			rf.resetElectionTimer()
-=======
 		selfLastLogTerm := 0
 		if len(rf.logEntries) > 0 {
 			selfLastLogTerm = rf.logEntries[len(rf.logEntries) - 1].Term
 		}
 		if selfLastLogTerm < args.LastLogTerm { // If a new term starts, grant the vote
->>>>>>> b336fc82
 			reply.VoteGranted = true
 			rf.votedFor = args.CandidateId
 		} else if selfLastLogTerm == args.LastLogTerm { // if in the same term, whoever has longer log is more up-to-date
@@ -381,8 +362,8 @@
 		LeaderCommitIndex: rf.commitIndex,
 		LogEntries:        []Log{},
 		IsHeartBeat:       true,
-		PrevLogIndex:      -1,
-		PrevLogTerm:       -1,
+		PrevLogIndex:      0,
+		PrevLogTerm:       0,
 	}
 
 	if len(rf.logEntries) > 0 {
@@ -532,7 +513,6 @@
 		go rf.catchUpPeer(i, commitIndex, successCh, breakCh)
 	}
 
-<<<<<<< HEAD
 	successCount := 1
 
 	for {
@@ -555,22 +535,6 @@
 				}
 				rf.commitIndex = commitIndex
 				doneCh <- true
-=======
-		go func(peerIndex int) {
-			rf.mu.Lock()
-			args, resp := rf.constructArgsForBroadcast(peerIndex)
-			rf.mu.Unlock()
-			dateSent := time.Now()
-			if rf.status != STATUS_LEADER {
-				return
-			}
-			ok := rf.sendAppendEntries(peerIndex, &args, &resp)
-			responseChan <- ResponseMsg{
-				resp,
-				ok,
-				peerIndex,
-				dateSent,
->>>>>>> b336fc82
 			}
 
 			if successCount == len(rf.peers) {
@@ -613,29 +577,12 @@
 
 			if resp.NextIndex == newCommit {
 				rf.mu.Unlock()
-<<<<<<< HEAD
 				successChan <- true
 				break
 			}
 		} else if ok && !resp.Success {
 			// If it's a log consistency failure, we need to decrement nextIndex for the particular follower and resend log entry
 			rf.nextIndex[resp.PeerIndex] = rf.nextIndex[resp.PeerIndex] - 1
-=======
-
-				dateSent := time.Now()
-				if rf.status != STATUS_LEADER {
-					return
-				}
-				ok := rf.sendAppendEntries(failedFollowerIndex, &appArgs, &appResp)
-
-				responseChan <- ResponseMsg{
-					appResp,
-					ok,
-					failedFollowerIndex,
-					dateSent,
-				}
-			} (resp.PeerIndex)
->>>>>>> b336fc82
 		}
 		rf.mu.Unlock()
 
