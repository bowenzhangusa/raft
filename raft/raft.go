--- conflicted
+++ resolved
@@ -30,6 +30,10 @@
 const EVENT_APPEND_ENTRIES_SEND_SUCCESS = 3
 const EVENT_APPEND_ENTRIES_SEND_FAIL = 4
 
+const STATUS_FOLLOWER=0
+const STATUS_CANDIDATE=1
+const STATUS_LEADER=2
+
 // This is passed from RPC handlers to "handleEvent"
 // to keep business logic in one place
 type Event struct {
@@ -77,15 +81,8 @@
 	lastApplied int // index of the highest log entry applied to state machines
 
 	// The following are leader related properties
-<<<<<<< HEAD
-	isLeader    bool
-	isCandidate bool
-	isFollower  bool
-	nextIndex   []int // for each server, index of the next log entry to send to that server
-=======
 	status    int // status of a raft. 0 means follower, 1 means candidate, 2 means leader
 	nextIndex []int // for each server, index of the next log entry to send to that server
->>>>>>> f4dc2e71
 	// initialzed to leader's lasst log index + 1
 	matchIndex []int // for each server, index of highest log entry known to be replicated on that server
 	// initialized to zero, increases monotonically
@@ -97,13 +94,9 @@
 // return currentTerm and whether this server
 // believes it is the leader.
 func (rf *Raft) GetState() (int, bool) {
-<<<<<<< HEAD
 	rf.mu.Lock()
 	defer rf.mu.Unlock()
-	return rf.currentTerm, rf.isLeader
-=======
-	return rf.currentTerm, rf.status == 2
->>>>>>> f4dc2e71
+	return rf.currentTerm, rf.status == STATUS_LEADER
 }
 
 // example AppendEntriesRPC arguments structure
@@ -164,29 +157,15 @@
 	rf.mu.Lock()
 	defer rf.mu.Unlock()
 
-	if !rf.isFollower {
-		DPrintf("Non-follower %d (isCandidate: %t, isLeader: %t) received RequestVote from %d, ignoring",
-			rf.me, rf.isCandidate, rf.isLeader, args.CandidateId)
+	if rf.status != STATUS_FOLLOWER {
+		DPrintf("Non-follower %d (status=%d) received RequestVote from %d, ignoring",
+			rf.me, rf.status, args.CandidateId)
 		return
 	}
 
 	reply.Term = rf.currentTerm
 	reply.VoteGranted = false
 
-<<<<<<< HEAD
-	candidateTermIsNewer := args.Term >= rf.currentTerm
-	canVote := false
-	candidateIsUpToDate := false
-
-	if candidateTermIsNewer {
-		canVote = rf.votedFor == 0 || rf.votedFor == args.CandidateId
-		candidateIsUpToDate = args.LastLogTerm >= rf.currentTerm && args.LastLogIndex >= rf.lastApplied
-
-		if canVote && candidateIsUpToDate {
-			rf.votedFor = args.CandidateId
-			reply.VoteGranted = true
-=======
-	// TODO make correct check for up-to-date log
 	if rf.votedFor == 0 { // first check to grant vote is that raft has yet to vote in the term
 		if rf.currentTerm < args.Term { // If a new term starts, grant the vote
 			reply.VoteGranted = true
@@ -196,7 +175,20 @@
 				reply.VoteGranted = true
 				rf.votedFor = args.CandidateId
 			}
->>>>>>> f4dc2e71
+		}
+	}
+
+	/*candidateTermIsNewer := args.Term >= rf.currentTerm
+	canVote := false
+	candidateIsUpToDate := false
+
+	if candidateTermIsNewer {
+		canVote = rf.votedFor == 0 || rf.votedFor == args.CandidateId
+		candidateIsUpToDate = args.LastLogTerm >= rf.currentTerm && args.LastLogIndex >= rf.lastApplied
+
+		if canVote && candidateIsUpToDate {
+			rf.votedFor = args.CandidateId
+			reply.VoteGranted = true
 		}
 	}
 
@@ -205,6 +197,7 @@
 			"can vote: %t, is up to date: %t, granted: %t",
 		rf.me, args.CandidateId, candidateTermIsNewer,
 		canVote, candidateIsUpToDate, reply.VoteGranted)
+	*/
 }
 
 //
@@ -424,21 +417,10 @@
 	rf.mu.Lock()
 	defer rf.mu.Unlock()
 
-<<<<<<< HEAD
-	if !rf.isLeader {
-		rf.isCandidate = false
-		rf.isFollower = false
-		rf.isLeader = true
+	if rf.status != STATUS_LEADER {
+		rf.status = STATUS_LEADER
 		rf.votedFor = 0
 		DPrintf("%d is now a leader", rf.me)
-=======
-		case <-time.After(time.Duration(700+rand.Intn(300)) * time.Millisecond):
-			if rf.status != 2 { // if the raft instance is not a leader
-				DPrintf("Timeout, will request votes")
-				rf.becomeCandidate()
-			}
-		}
->>>>>>> f4dc2e71
 	}
 }
 
@@ -447,32 +429,21 @@
 	rf.mu.Lock()
 	defer rf.mu.Unlock()
 
-<<<<<<< HEAD
-	if !rf.isCandidate {
-		rf.isLeader = false
-		rf.isCandidate = true
-		rf.isFollower = false
+	if rf.status != STATUS_CANDIDATE {
+		rf.status = STATUS_CANDIDATE
 		rf.currentTerm++
 		rf.votedFor = rf.me
 	}
 }
-=======
-	rf.currentTerm++
-	rf.votedFor = rf.me
-	rf.status = 1
->>>>>>> f4dc2e71
 
 // Turns current host into follower
 func (rf *Raft) BecomeFollower() {
 	rf.mu.Lock()
 	defer rf.mu.Unlock()
 
-	if !rf.isFollower {
+	if rf.status != STATUS_FOLLOWER {
 		DPrintf("%d is now a follower", rf.me)
-		rf.isFollower = true
-		rf.isLeader = false
-		rf.isCandidate = false
-		rf.votedFor = 0
+		rf.status = STATUS_FOLLOWER
 	}
 }
 
@@ -486,9 +457,7 @@
 		DPrintf(
 			"%d term updated, new: %d, old: %d, it is now a follower. [%s]",
 			rf.me, rf.currentTerm, term, comment)
-		rf.isFollower = true
-		rf.isLeader = false
-		rf.isCandidate = false
+		rf.status = STATUS_FOLLOWER
 		rf.currentTerm = term
 		rf.votedFor = 0
 	}
@@ -509,7 +478,7 @@
 			rf.handleEvent(event)
 			break;
 		case <-rf.electionTimer.C:
-			if rf.isFollower {
+			if rf.status == STATUS_FOLLOWER {
 				DPrintf("%d election timeout", rf.me)
 				rf.BecomeCandidate()
 				go rf.sendRequestVoteToAllPeers()
@@ -518,7 +487,7 @@
 			break;
 		case <-heartbeatTicker.C:
 			// time to send a heartbeat
-			if rf.isLeader {
+			if rf.status == STATUS_LEADER {
 				go rf.sendAppendEntriesToAllPeers()
 			}
 			break;
@@ -526,12 +495,11 @@
 	}
 }
 
-<<<<<<< HEAD
 // Handles events, such as results of RPCs
 func (rf *Raft) handleEvent(event Event) {
 	switch (event.Type) {
 	case EVENT_VOTES_GRANTED:
-		if rf.isCandidate {
+		if rf.status == STATUS_CANDIDATE {
 			rf.BecomeLeader()
 			go rf.sendAppendEntriesToAllPeers()
 		} else {
@@ -554,13 +522,6 @@
 		DPrintf("AppendEntries from %d received by %d", event.Peer, rf.me)
 		break;
 	}
-=======
-	if grantedVoteCount > len(rf.peers)/2 {
-		rf.status = 2
-	}
-	DPrintf("Granted vote count: %d of %d, status: %d", grantedVoteCount, len(rf.peers), rf.status)
-
->>>>>>> f4dc2e71
 }
 
 //
@@ -577,7 +538,7 @@
 	log.SetFlags(log.Lmicroseconds)
 	rf.peers = peers
 	rf.me = me
-	rf.isFollower = true // everyone starts as a follower
+	rf.status = STATUS_FOLLOWER
 	rf.eventCh = make(chan Event)
 	rf.electionTimer = time.NewTimer(getElectionTimeout())
 
